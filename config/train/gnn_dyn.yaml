--- conflicted
+++ resolved
@@ -56,13 +56,8 @@
   particle:
     nf_effect: 64
     resume:
-<<<<<<< HEAD
-      active: true
-      epoch: 170
-=======
       active: False
       epoch: 0
->>>>>>> ec70088c
       iter: 0
       folder: 
     adj_thresh: 0.10
