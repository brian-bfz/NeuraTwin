import torch
import torch.nn as nn
import time

def construct_edges_from_states_batch(states, adj_thresh, mask, tool_mask, topk, connect_tools_all):
    """
    Construct edges between particles based on distance and tool connectivity rules (batch version)
    
    :param states: (B, N, state_dim) torch tensor
    :param adj_thresh: float or (B,) torch tensor - distance threshold for connections
    :param mask: (B, N) torch tensor, true when index is a valid particle
    :param tool_mask: (B, N) torch tensor, true when index is a valid tool particle
    :param topk: int - maximum number of neighbors per particle
    :param connect_tools_all: bool - if True, connect all tool particles to all object particles
    :return:
    - Rr: (B, n_rel, N) torch tensor - receiver matrix
    - Rs: (B, n_rel, N) torch tensor - sender matrix
    """
    B, N, state_dim = states.shape
    s_receiv = states[:, :, None, :].repeat(1, 1, N, 1)
    s_sender = states[:, None, :, :].repeat(1, N, 1, 1)

    # dis: B x particle_num x particle_num
    # adj_matrix: B x particle_num x particle_num
    if isinstance(adj_thresh, float):
        adj_thresh = torch.tensor(adj_thresh, device=states.device, dtype=states.dtype).repeat(B)
    threshold = adj_thresh * adj_thresh
    s_diff = s_receiv - s_sender  # (B, N, N, state_dim)
    dis = torch.sum(s_diff ** 2, -1)
    
    # Create masks for valid particle connections
    mask_1 = mask[:, :, None].repeat(1, 1, N)
    mask_2 = mask[:, None, :].repeat(1, N, 1)
    mask_12 = mask_1 * mask_2
    dis[~mask_12] = 1e10  # avoid invalid particles to particles relations
    
    # Create masks for tool particles
    tool_mask_1 = tool_mask[:, :, None].repeat(1, 1, N)
    tool_mask_2 = tool_mask[:, None, :].repeat(1, N, 1)
    tool_mask_12 = tool_mask_1 * tool_mask_2
    dis[tool_mask_12] = 1e10  # avoid tool to tool relations

    adj_matrix = ((dis - threshold[:, None, None]) < 0).float()

    obj_tool_mask_1 = tool_mask_1 * mask_2  # particle sender, tool receiver
    obj_tool_mask_2 = tool_mask_2 * mask_1  # particle receiver, tool sender
    obj_pad_tool_mask_1 = tool_mask_1 * (~tool_mask_2)


    # add topk constraints
    topk = min(dis.shape[-1], topk)
    topk_idx = torch.topk(dis, k=topk, dim=-1, largest=False)[1]
    topk_matrix = torch.zeros_like(adj_matrix)
    topk_matrix.scatter_(-1, topk_idx, 1)
    adj_matrix = adj_matrix * topk_matrix

    # if connect_tools_all:
    #     obj_tool_mask_1 = tool_mask_1 * mask_2  # particle sender, tool receiver
    #     obj_tool_mask_2 = tool_mask_2 * mask_1  # particle receiver, tool sender
    #     adj_matrix[obj_tool_mask_1] = 0 # avoid object to tool connections
    #     adj_matrix[obj_tool_mask_2] = 1 # add all tool to object connections
    #     adj_matrix[tool_mask_12] = 0 # avoid tool to tool relations

    if connect_tools_all:
        batch_mask = (adj_matrix[obj_pad_tool_mask_1].reshape(B, -1).sum(-1) > 0)[:, None, None].repeat(1, N, N)
        batch_obj_tool_mask_1 = obj_tool_mask_1 * batch_mask  # (B, N, N)
        neg_batch_obj_tool_mask_1 = obj_tool_mask_1 * (~batch_mask)  # (B, N, N)
        batch_obj_tool_mask_2 = obj_tool_mask_2 * batch_mask  # (B, N, N)
        neg_batch_obj_tool_mask_2 = obj_tool_mask_2 * (~batch_mask)  # (B, N, N)

        adj_matrix[batch_obj_tool_mask_1] = 0
        adj_matrix[batch_obj_tool_mask_2] = 1
        adj_matrix[neg_batch_obj_tool_mask_1] = 0
        adj_matrix[neg_batch_obj_tool_mask_2] = 0
    else:
        adj_matrix[obj_tool_mask_1] = 0

    n_rels = adj_matrix.sum(dim=(1,2))
    n_rel = n_rels.max().long().item()
    rels_idx = []
    rels_idx = [torch.arange(n_rels[i]) for i in range(B)]
    rels_idx = torch.hstack(rels_idx).to(device=states.device, dtype=torch.long)
    rels = adj_matrix.nonzero()
    Rr = torch.zeros((B, n_rel, N), device=states.device, dtype=states.dtype)
    Rs = torch.zeros((B, n_rel, N), device=states.device, dtype=states.dtype)
    Rr[rels[:, 0], rels_idx, rels[:, 1]] = 1
    Rs[rels[:, 0], rels_idx, rels[:, 2]] = 1    
    return Rr, Rs

def construct_edges_from_states(states, adj_thresh, mask, tool_mask, topk, connect_tools_all):
    """
    Construct edges between particles based on distance and tool connectivity rules
    
    :param states: (N, state_dim) torch tensor
    :param adj_thresh: float - distance threshold for connections
    :param mask: (N) torch tensor, true when index is a valid particle
    :param tool_mask: (N) torch tensor, true when index is a valid tool particle
    :param topk: int - maximum number of neighbors per particle
    :param connect_tools_all: bool - if True, connect all tool particles to all object particles
    :return:
    - Rr: (n_rel, N) torch tensor - receiver matrix
    - Rs: (n_rel, N) torch tensor - sender matrix
    """
    N, state_dim = states.shape
    s_receiv = states[:, None, :].repeat(1, N, 1)
    s_sender = states[None, :, :].repeat(N, 1, 1)

    # dis: particle_num x particle_num
    # adj_matrix: particle_num x particle_num
    threshold = adj_thresh * adj_thresh
    s_diff = s_receiv - s_sender  # (N, N, state_dim)
    dis = torch.sum(s_diff ** 2, -1)
    
    # Create masks for valid particle connections
    mask_1 = mask[:, None].repeat(1, N)
    mask_2 = mask[None, :].repeat(N, 1)
    mask_12 = mask_1 * mask_2
    dis[~mask_12] = 1e10  # avoid invalid particles to particles relations
    
    # Create masks for tool particles
    tool_mask_1 = tool_mask[:, None].repeat(1, N)
    tool_mask_2 = tool_mask[None, :].repeat(N, 1)
    tool_mask_12 = tool_mask_1 * tool_mask_2
    dis[tool_mask_12] = 1e10  # avoid tool to tool relations

    obj_tool_mask_1 = tool_mask_1 * mask_2  # particle sender, tool receiver
    obj_tool_mask_2 = tool_mask_2 * mask_1  # particle receiver, tool sender

    adj_matrix = ((dis - threshold) < 0).float()

    # add topk constraints
    topk = min(dis.shape[-1], topk)
    topk_idx = torch.topk(dis, k=topk, dim=-1, largest=False)[1]
    topk_matrix = torch.zeros_like(adj_matrix)
    topk_matrix.scatter_(-1, topk_idx, 1)
    adj_matrix = adj_matrix * topk_matrix

    if connect_tools_all:
        adj_matrix[obj_tool_mask_1] = 0  # clear existing tool receiver connections
        adj_matrix[obj_tool_mask_2] = 1  # connect all object particles to all tool particles
        adj_matrix[tool_mask_12] = 0     # avoid tool to tool relations

    n_rels = adj_matrix.sum().long().item()
    rels_idx = torch.arange(n_rels).to(device=states.device, dtype=torch.long)
    rels = adj_matrix.nonzero()
    Rr = torch.zeros((n_rels, N), device=states.device, dtype=states.dtype)
    Rs = torch.zeros((n_rels, N), device=states.device, dtype=states.dtype)
    Rr[rels_idx, rels[:, 0]] = 1
    Rs[rels_idx, rels[:, 1]] = 1
    return Rr, Rs

### Propagation Networks

class RelationEncoder(nn.Module):
    def __init__(self, input_size, hidden_size, output_size):
        super(RelationEncoder, self).__init__()

        self.input_size = input_size
        self.hidden_size = hidden_size
        self.output_size = output_size

        self.model = nn.Sequential(
            nn.Linear(input_size, hidden_size),
            nn.ReLU(),
            nn.Linear(hidden_size, hidden_size),
            nn.ReLU(),
            nn.Linear(hidden_size, output_size),
            nn.ReLU()
        )

    def forward(self, x):
        '''
        Args:
            x: [batch_size, n_relations, input_size]
        Returns:
            [batch_size, n_relations, output_size]
        '''
        B, N, D = x.size()
        x = self.model(x.view(B * N, D))
        return x.view(B, N, self.output_size)


class ParticleEncoder(nn.Module):
    def __init__(self, input_size, hidden_size, output_size):
        super(ParticleEncoder, self).__init__()

        self.input_size = input_size
        self.hidden_size = hidden_size
        self.output_size = output_size

        self.model = nn.Sequential(
            nn.Linear(input_size, hidden_size),
            nn.ReLU(),
            nn.Linear(hidden_size, output_size),
            nn.ReLU()
        )

    def forward(self, x):
        '''
        Args:
            x: [batch_size, n_particles, input_size]
        Returns:
            [batch_size, n_particles, output_size]
        '''
        B, N, D = x.size()
        x = self.model(x.view(B * N, D))
        return x.view(B, N, self.output_size)


class Propagator(nn.Module):
    def __init__(self, input_size, output_size):
        super(Propagator, self).__init__()

        self.input_size = input_size
        self.output_size = output_size

        self.linear = nn.Linear(input_size, output_size)
        self.relu = nn.ReLU()

    def forward(self, x, residual=None):
        '''
        Args:
            x: [batch_size, n_relations/n_particles, input_size]
        Returns:
            [batch_size, n_relations/n_particles, output_size]
        '''
        B, N, D = x.size()
        x = self.linear(x.view(B * N, D))

        if residual is None:
            x = self.relu(x)
        else:
            x = self.relu(x + residual.view(B * N, self.output_size))

        return x.view(B, N, self.output_size)

class ParticlePredictor(nn.Module):
    def __init__(self, input_size, hidden_size, output_size):
        super(ParticlePredictor, self).__init__()

        self.input_size = input_size
        self.hidden_size = hidden_size
        self.output_size = output_size

        self.linear_0 = nn.Linear(input_size, hidden_size)
        self.linear_1 = nn.Linear(hidden_size, output_size)
        self.relu = nn.ReLU()

    def forward(self, x):
        '''
        Args:
            x: [batch_size, n_particles, input_size]
        Returns:
            [batch_size, n_particles, output_size]
        '''
        B, N, D = x.size()
        x = x.view(B * N, D)
        x = self.linear_1(self.relu(self.linear_0(x)))
        return x.view(B, N, self.output_size)

class PropModuleDiffDen(nn.Module):
    def __init__(self, config, use_gpu=False):

        super(PropModuleDiffDen, self).__init__()

        self.config = config
        nf_effect = config['train']['particle']['nf_effect']
        self.nf_effect = nf_effect
        self.add_delta = config['train']['particle']['add_delta']
        
        # Get n_history from config
        self.n_history = config['train']['n_history']
        self.use_gpu = use_gpu

        # particle encoder
        # input: pusher movement (3 * n_history), attr (1 * n_history)
        self.particle_encoder = ParticleEncoder(
            (3 + 1) * self.n_history, nf_effect, nf_effect)

        # relation encoder
        # input: attr * 2 (2), state offset (3)
        self.relation_encoder = RelationEncoder(
            2 + 3, nf_effect, nf_effect)

        # input: (1) particle encode (2) particle effect
        self.particle_propagator = Propagator(
            2 * nf_effect, nf_effect)

        # input: (1) relation encode (2) sender effect (3) receiver effect
        self.relation_propagator = Propagator(
            nf_effect + 2 * nf_effect, nf_effect)

        # input: (1) particle effect
        self.particle_predictor = ParticlePredictor(
            nf_effect, nf_effect, 3)

    def forward(self, a_hist, s_hist, s_delta, Rr, Rs, verbose=False):
        # a_hist: B x n_history x particle_num -- indicating the type of the objects, slider or pusher
        # s_hist: B x n_history x particle_num x 3 -- position of the objects
        # s_delta: B x n_history x particle_num x 3 -- displacement of the objects
        # Rr: B x rel_num x particle_num
        # Rs: B x rel_num x particle_num
        
        B, n_history, N = a_hist.size()
        _, rel_num, _ = Rr.size()
        nf_effect = self.nf_effect

        pstep = 3

        # Convert from data format (B x time x particle_num) to model format (B x particle_num x time)
        a_hist = a_hist.transpose(1, 2)  # B x particle_num x n_history
        s_hist = s_hist.transpose(1, 2)  # B x particle_num x n_history x 3
        s_delta = s_delta.transpose(1, 2)  # B x particle_num x n_history x 3

        Rr_t = Rr.transpose(1, 2) # TODO: add .continuous()? # B x particle_num x rel_num

        # Flatten history dimension for encoding (no transpose needed!)
        # a_hist: B x particle_num x n_history (already in the right format)
        # a_hist_flat = a_hist  # B x particle_num x n_history
        
        # s_hist: B x particle_num x n_history x 3 -> B x particle_num x (3 * n_history)
        # s_hist_flat = s_hist.reshape(B, N, -1)  # B x particle_num x (3 * n_history) Not needed because we use relative coordinates instead, but I'm keeping it in case I need absolute z-coordinates later
        
        # s_delta: B x particle_num x n_history x 3 -> B x particle_num x (3 * n_history)
        s_delta_flat = s_delta.reshape(B, N, -1)  # B x particle_num x (3 * n_history)

        # Get current frame data for relations (since edges are constructed dynamically)
        a_cur = a_hist[:, :, -1]  # B x particle_num (last time step)
        s_cur = s_hist[:, :, -1, :]  # B x particle_num x 3 (last time step)
        
        # receiver_attr, sender_attr (using current frame only)
        a_cur_r = Rr.bmm(a_cur[..., None]) # B x rel_num x 1
        a_cur_s = Rs.bmm(a_cur[..., None]) # B x rel_num x 1

        # receiver_state, sender_state
        s_cur_r = Rr.bmm(s_cur) # B x rel_num x 3
        s_cur_s = Rs.bmm(s_cur) # B x rel_num x 3

        # particle encode
        particle_encode = self.particle_encoder(
            torch.cat([s_delta_flat, a_hist], 2)) # B x particle_num x nf_effect
        particle_effect = particle_encode

        # relation encode
        relation_encode = self.relation_encoder(
            torch.cat([a_cur_r, a_cur_s, s_cur_r - s_cur_s], 2)) # B x rel_num x nf_effect

        for i in range(pstep):
            effect_r = Rr.bmm(particle_effect) # B x rel_num x nf_effect
            effect_s = Rs.bmm(particle_effect) # B x rel_num x nf_effect
            
            effect_rel = self.relation_propagator(
                torch.cat([relation_encode, effect_r, effect_s], 2)) # B x rel_num x nf_effect

            effect_rel_agg = Rr_t.bmm(effect_rel) # B x particle_num x nf_effect
            
            particle_effect = self.particle_propagator(
                torch.cat([particle_encode, effect_rel_agg], 2),
                residual=particle_effect)
        
        # B x particle_num x 3
        particle_pred = self.particle_predictor(particle_effect)

        # Use the most recent state for residual connection
        return particle_pred + s_cur

class PropNetDiffDenModel(nn.Module):

    def __init__(self, config, use_gpu=False):
        super(PropNetDiffDenModel, self).__init__()

        self.config = config
        self.adj_thresh = config['train']['particle']['adj_thresh']
        self.connect_tools_all = config['train']['particle']['connect_tools_all']
        self.topk = config['train']['particle']['topk']
        self.model = PropModuleDiffDen(config, use_gpu)

<<<<<<< HEAD
    def predict_one_step(self, a_hist, s_hist, s_delta, particle_nums=None):
        # assume these variables have already been calculated
        # a_hist: B x n_history x particle_num (0 for objects, 1 for tools/robot)
        # s_hist: B x n_history x particle_num x 3
        # s_delta: B x n_history x particle_num x 3 (for t < n_history - 1, s_delta is s_hist[t+1] - s_hist[t]; for t = n_history - 1, s_delta is 0 for objects, s_hist[t+1] - s_hist[t] for robot)
=======
    def predict_one_step(self, a_cur, s_cur, s_delta, particle_nums=None):
        # assume these variables have already been calculated
        # a_cur: B x n_history x particle_num (0 for objects, 1 for tools/robot)
        # s_cur: B x n_history x particle_num x 3
        # s_delta: B x n_history x particle_num x 3 (for t < n_history - 1, s_delta is s_cur[t+1] - s_cur[t]; for t = n_history - 1, s_delta is 0 for objects, s_cur[t+1] - s_cur[t] for robot)
>>>>>>> ec70088c
        # particle_nums: B
        assert type(a_hist) == torch.Tensor
        assert type(s_hist) == torch.Tensor
        assert type(s_delta) == torch.Tensor
        assert a_hist.shape == s_hist.shape[:3]
        assert s_hist.shape == s_delta.shape

        B, n_history, N = a_hist.size()

        # Use the most recent state for edge construction
        a_cur = a_hist[:, -1, :]  # B x particle_num
        s_cur = s_hist[:, -1, :, :]  # B x particle_num x 3

        # Create batch masks for valid particles and tools
        if particle_nums is not None:
            # Create mask for valid particles
            mask = torch.zeros((B, N), dtype=torch.bool, device=s_cur.device)
            for b in range(B):
                n_particles = particle_nums[b].item()
                mask[b, :n_particles] = True
        else:
            # All particles are valid if particle_nums not provided
            mask = torch.ones((B, N), dtype=torch.bool, device=s_cur.device)
        
        # Create tool mask (tool particles have attr=1, objects have attr=0)
        tool_mask = (a_cur > 0.5) & mask
        
        # Time edge construction
        # if torch.cuda.is_available():
        #     torch.cuda.synchronize()
        # edge_start = time.perf_counter()
                
        # Construct edges using efficient batch processing (using most recent state)
        Rr_batch, Rs_batch = construct_edges_from_states_batch(
            s_cur, 
            self.adj_thresh, 
            mask, 
            tool_mask, 
            topk=self.topk,
            connect_tools_all=self.connect_tools_all
        )
        
        # if torch.cuda.is_available():
        #     torch.cuda.synchronize()
        # edge_time = time.perf_counter() - edge_start
        
        # Store edge construction timing for profiling
        # if hasattr(self, '_edge_times'):
        #     self._edge_times.append(edge_time)
        # elif not hasattr(self, '_edge_times'):
        #     self._edge_times = [edge_time]

        # Forward pass with full history
        s_pred = self.model.forward(a_hist, s_hist, s_delta, Rr_batch, Rs_batch)

        return s_pred<|MERGE_RESOLUTION|>--- conflicted
+++ resolved
@@ -375,19 +375,11 @@
         self.topk = config['train']['particle']['topk']
         self.model = PropModuleDiffDen(config, use_gpu)
 
-<<<<<<< HEAD
     def predict_one_step(self, a_hist, s_hist, s_delta, particle_nums=None):
         # assume these variables have already been calculated
         # a_hist: B x n_history x particle_num (0 for objects, 1 for tools/robot)
         # s_hist: B x n_history x particle_num x 3
         # s_delta: B x n_history x particle_num x 3 (for t < n_history - 1, s_delta is s_hist[t+1] - s_hist[t]; for t = n_history - 1, s_delta is 0 for objects, s_hist[t+1] - s_hist[t] for robot)
-=======
-    def predict_one_step(self, a_cur, s_cur, s_delta, particle_nums=None):
-        # assume these variables have already been calculated
-        # a_cur: B x n_history x particle_num (0 for objects, 1 for tools/robot)
-        # s_cur: B x n_history x particle_num x 3
-        # s_delta: B x n_history x particle_num x 3 (for t < n_history - 1, s_delta is s_cur[t+1] - s_cur[t]; for t = n_history - 1, s_delta is 0 for objects, s_cur[t+1] - s_cur[t] for robot)
->>>>>>> ec70088c
         # particle_nums: B
         assert type(a_hist) == torch.Tensor
         assert type(s_hist) == torch.Tensor
