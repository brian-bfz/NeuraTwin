--- conflicted
+++ resolved
@@ -40,13 +40,9 @@
 gaussian_output_video/
 gaussian_output_dynamic
 interactive_my_test.py
-<<<<<<< HEAD
-xarm
+xarm/
 temp.sh
 
-=======
-xarm/
->>>>>>> ed10ab9f
 
 # Byte-compiled / optimized / DLL files
 __pycache__/
